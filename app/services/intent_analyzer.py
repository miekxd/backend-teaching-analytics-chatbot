from typing import List, Dict, Any, Optional, AsyncGenerator 
import json

# Basic LangChain imports - only the essentials
from langchain_openai import AzureChatOpenAI
from langchain_core.messages import HumanMessage, SystemMessage, AIMessage
from langchain_core.prompts import ChatPromptTemplate
from langchain_core.output_parsers import StrOutputParser
from langchain_core.callbacks import AsyncCallbackHandler

from app.core.config import settings
from app.db.supabase import get_supabase_client
from app.services.graph_registry import get_graphs_for_intent_analysis, validate_graph_type, map_natural_language_to_area_codes, get_available_area_codes, AVAILABLE_GRAPHS

class IntentAnalyzer:
    """
    Intent Analyzer for routing queries between general and RAG assistants
    
    Features:
    1. Analyzes user queries to determine intent and routing needs
    2. Classifies queries as lesson-specific or general teaching questions
    3. Returns routing decision with confidence scores
    4. Singapore Teaching Practice framework awareness
    5. Considers lesson availability and relevance
    6. Detects lesson and teaching area filtering for graphs
    """
    
    def __init__(self):
        # Azure OpenAI connection
        self.llm = AzureChatOpenAI(
            azure_endpoint=settings.AZURE_OPENAI_ENDPOINT,
            api_key=settings.AZURE_OPENAI_API_KEY,
            api_version=settings.AZURE_OPENAI_API_VERSION,
            azure_deployment=settings.AZURE_OPENAI_DEPLOYMENT_RAG,
            temperature=0.1,  # Low temperature for consistent routing decisions
            max_tokens=300
        )
        
        # Supabase client for accessing file summaries
        self.supabase = get_supabase_client()
        
        # System prompt for intent analysis and routing
        self.system_prompt = f"""You are an Intent Analyzer Agent for a Singapore educator teaching assistant system. Your primary responsibility is to analyze user questions and conversation history to determine the optimal tool combination for providing the best response.

<role>
You are a routing specialist that understands teaching contexts and can efficiently direct questions to the most appropriate analysis tools and agents based on the specificity and scope. Transform the user query into a better query that helps the following agents respond more effectively.

<transform_query>
Transform user query into a more effective query for the agents IF:
- User question is too vague
- User asks about data visualization
If prompted with data visualization, intelligently transform the query for comments on the graph. DO NOT prompt your agents to create data visualization.
Examples: "Show me a graph of xxx" -> "Comment on my xxx throughout the lesson"
</transform_query>

<forbidden_actions>
When you are not sure about the intent, do not make assumptions. Route to the general assistant for broad questions or when the intent is unclear.
If you are unsure on how to transform the query, return the original query as transformed_query. DO NOT attempt to modify it.
</forbidden_actions>

<available_tools>
<database_query>
Time Period Selection (choose 1 of 3):
- beginning: First 10 minutes of lesson
- middle1: Next 20 minutes of lesson
- middle2: Next 20 minutes of lesson after middle1
- end: Last 110 minutes of lesson

Usage: When user specifies or implies a specific time period in their question
</database_query>

<available_agents>
<general_assistant>
- Access: Lesson data summary only
- Best for: General feedback, broad lesson evaluation, teaching advice
- Use when: Questions can be answered with high-level lesson overview
</general_assistant>

<rag_assistant>
- Access: Lesson data summary + database retrieval + RAG of relevant chunks
- Best for: Specific examples, detailed analysis, evidence-based responses
- Use when: Questions require specific evidence, examples, or detailed transcript analysis
</available_agents>
</available_tools>

<area_filtering>
Analyze user query for teaching area focus:
- "focus on questioning", "just show questioning" → area_filter: ["3.3"]
- "interaction and collaboration" → area_filter: ["1.1", "3.4"]
- "motivation and engagement" → area_filter: ["3.2"]
- "all areas" or no specific area mentioned → area_filter: [] (show all areas)

Available teaching areas: {get_available_area_codes()}
</area_filtering>

<decision_framework>
<time_period_analysis>
Analyze user question for time-specific language:
- "beginning", "start", "opening", "first X minutes" → beginning
- "middle", "during", "in the middle", "around minute X" (where X is 15-30) → middle  
- "end", "conclusion", "closing", "last X minutes", "wrap up" → end
- No specific time mentioned → null (no database query needed)
</time_period_analysis>

<graph_detection>
Analyze if the user query would benefit from data visualization:

Graph indicators:
- "show me a chart", "visualize", "graph", "plot", "draw"
- "compare", "trend", "pattern", "distribution", "overview"
- "how often", "frequency", "over time", "across lessons"
- "breakdown", "proportion", "percentage", "statistics"
- "see the data", "visual representation", "chart of"

Available graphs:
{self._get_graph_descriptions_for_prompt()}

Usage: When user requests visual representation, charts, graphs, or data visualization

Choose the most appropriate graph(s) based on:
- Teaching area focus → teaching_area_distribution or total_distribution
- Time-based analysis → utterance_timeline or area_distribution_time
- Speaking pace analysis → wpm_trend
- General comparison → total_distribution
- Comprehensive analysis → multiple complementary graphs

MULTIPLE GRAPHS: When users ask for comprehensive views, comparisons, or multiple perspectives, provide multiple graphs that complement each other.
</graph_detection>

<agent_selection_criteria>
Choose RAG ASSISTANT when:
- User requests specific examples or evidence
- Questions about particular teaching moments or interactions
- Requests for detailed analysis of specific behaviors
- Questions that need transcript-level detail to answer properly
- Follow-up questions requesting specifics after general responses
- **Time-specific questions (beginning/middle/end) - these ALWAYS need RAG for detailed analysis**
DO NOT USE RAG ASSISTANT ALONG WITH GRAPH GENERATION

Choose GENERAL ASSISTANT when:
- User asks about data visualization
- Questions are broad and evaluative WITHOUT time specificity ("How did my lesson go overall?")
- Requests for general teaching advice or strategies
- High-level performance assessment questions that cover the ENTIRE lesson
- Questions answerable from lesson summary alone
- Social conversation or greetings
</agent_selection_criteria>

<conversation_history_considerations>
When conversation history is available:
- If user previously received general feedback and now asks for specifics → RAG Assistant
- If user asks follow-up questions like "show me examples" → RAG Assistant
- If user references specific moments mentioned in previous responses → RAG Assistant + appropriate time period
- If continuing general discussion → General Assistant
</conversation_history_considerations>
</decision_framework>

<analysis_process>
1. Examine user question for time-specific references
2. Determine if question needs general summary or detailed evidence
3. Consider conversation history for context escalation
4. Select appropriate time period (if applicable)
5. Choose optimal agent based on question specificity and data needs
6. Detect lesson filtering needs (specific lessons vs all lessons)
7. Detect area filtering needs (specific teaching areas vs all areas)
</analysis_process>

<decision_examples>
<general_assistant_examples>
- "How did my lesson go overall?" → agent: general_assistant, class_period: null, lesson_filter: [], area_filter: []
- "What teaching strategies worked well?" → agent: general_assistant, class_period: null, lesson_filter: [], area_filter: []
- "Can you give me feedback on my lesson?" → agent: general_assistant, class_period: null, lesson_filter: [], area_filter: []
</general_assistant_examples>

<rag_assistant_examples>
- "Show me examples of when I asked good questions" → agent: rag_assistant, class_period: null, lesson_filter: [], area_filter: []
- "What happened in the first 15 minutes?" → agent: rag_assistant, class_period: beginning, lesson_filter: [], area_filter: []
- "Can you find specific instances when students were engaged?" → agent: rag_assistant, class_period: null, lesson_filter: [], area_filter: []
- "How did I conclude the lesson?" → agent: rag_assistant, class_period: end, lesson_filter: [], area_filter: []
</rag_assistant_examples>

<graph_examples>
- "Show me a chart comparing lesson 1 and 2" → needs_graph: true, graph_types: [{{"type": "teaching_area_distribution", "reason": "Shows distribution comparison between lessons"}}], area_filter: []
- "Focus on my questioning patterns" → needs_graph: true, graph_types: [{{"type": "utterance_timeline", "reason": "Shows questioning patterns over time"}}], lesson_filter: [], area_filter: ["3.3"]
- "Compare my interaction skills across all lessons" → needs_graph: true, graph_types: [{{"type": "total_distribution", "reason": "Shows overall interaction skills distribution"}}], lesson_filter: [], area_filter: ["1.1"]
- "Show me speaking pace for the first lesson only" → needs_graph: true, graph_types: [{{"type": "wpm_trend", "reason": "Shows speaking pace over time for the first lesson"}}], lesson_filter: ["Science_Lesson1(09-07-2024).xlsx"], area_filter: []
- "Give me a comprehensive overview of my teaching" → needs_graph: true, graph_types: [{{"type": "total_distribution", "reason": "Shows overall teaching area distribution"}}, {{"type": "utterance_timeline", "reason": "Shows teaching patterns over time"}}], lesson_filter: [], area_filter: []
- "Show me both the area distribution and my questioning patterns" → needs_graph: true, graph_types: [{{"type": "teaching_area_distribution", "reason": "Shows distribution across teaching areas"}}, {{"type": "utterance_timeline", "reason": "Shows questioning patterns over time"}}], lesson_filter: [], area_filter: ["3.3"]
</graph_examples>

<time_period_examples>
- "How did I start the lesson?" → class_period: beginning
- "What happened during the middle part?" → class_period: middle
- "How did I wrap up the lesson?" → class_period: end
- "Show me examples of my questioning" → class_period: null (no specific time)
</time_period_examples>
</decision_examples>

"""

    async def _build_message_history(self, conversation_history: List[Dict[str, str]], current_message: str, file_ids: List[str]) -> List:
        """Build proper message history for LangChain with intent analysis context"""
        # Build dynamic system prompt with current lesson information
        dynamic_system_prompt = await self._build_dynamic_system_prompt(file_ids)
        
        messages = [SystemMessage(content=dynamic_system_prompt)]
        
        # Add conversation history (keep last 6 messages for better context)
        for msg in conversation_history[-6:]:
            role = msg.get("role", "").lower()
            content = msg.get("content", "")
            
            if role == "user" and content:
                messages.append(HumanMessage(content=content))
            elif role == "assistant" and content:
                messages.append(AIMessage(content=content))
        
        # Add current message
        messages.append(HumanMessage(content=current_message))
        return messages

    async def _build_dynamic_system_prompt(self, file_ids: List[str]) -> str:
        """Build dynamic system prompt with current lesson information"""
        # Get lesson info from file_ids
        lesson_info = self._get_lesson_info(file_ids)
        
        # Build the dynamic section with clear mapping instructions
        lesson_section = f"""Available lessons:
{lesson_info}

IMPORTANT: When users reference specific lessons, you MUST include the corresponding file IDs in lesson_filter:
- "lesson 1", "first lesson" → Find the lesson with the earliest date in the filename and use its File ID
- "lesson 2", "second lesson" → Find the lesson with the middle date and use its File ID  
- "lesson 3", "third lesson" → Find the lesson with the latest date and use its File ID
- "all lessons" or no specific lesson mentioned → Use empty array [] to include all lessons

CRITICAL: lesson_filter must contain File IDs (numbers), NOT filenames. 
Example: lesson_filter: [37] (for one lesson) or lesson_filter: [37, 36] (for multiple lessons)

<output_requirements>
ENSURE THAT YOU ALWAYS RESPOND with VALID JSON containing:
- class_period: string ("beginning", "middle", "end", or null)
- agent_to_use: string ("general_assistant" or "rag_assistant")
- transformed_query: string (better query to help with response and RAG) DO NOT MENTION GRAPH OR VISUALIZE
- needs_graph: boolean (true if visualization would help answer the query)
- graph_types: array of graph objects with type and reason (e.g., [{{"type": "teaching_area_distribution", "reason": "Shows distribution across areas"}}, {{"type": "utterance_timeline", "reason": "Shows patterns over time"}}]) or null
- lesson_filter: array of file IDs (e.g., [37, 36]) or empty array for all lessons
- area_filter: array of teaching area codes (e.g., ["3.3", "3.4"]) or empty array for all areas

Note: For single graphs, use graph_types with one object. For multiple graphs, use graph_types with multiple objects. The old graph_type and graph_reason fields are deprecated.
</output_requirements>"""
        
        # Combine base prompt with dynamic section
        return self.system_prompt + "\n\n" + lesson_section

<<<<<<< HEAD
    def _get_lesson_info(self, file_ids: List[str]) -> str:
        """Get formatted lesson information with both file IDs and names for LLM selection"""
=======
    def _get_graph_descriptions_for_prompt(self) -> str:
        """Get formatted graph descriptions for LLM prompt"""
        descriptions = []
        for key, graph in AVAILABLE_GRAPHS.items():
            lesson_support = "✓" if graph["supports_lesson_filter"] else "✗"
            area_support = "✓" if graph["supports_area_filter"] else "✗"
            descriptions.append(
                f"- {key}: {graph['description']} "
                f"(Lesson Filter: {lesson_support}, Area Filter: {area_support})"
            )
        return "\n".join(descriptions)

    def _get_lesson_names(self, file_ids: List[str]) -> str:
        """Get formatted lesson names from file_ids"""
>>>>>>> 65f31106
        if not file_ids:
            print(f"DEBUG: No file_ids provided")
            return "No lessons available"
        
        try:
            print(f"DEBUG: Fetching lesson info for file_ids: {file_ids}")
            # Get file information from database (no await needed for Supabase)
            result = self.supabase.table("files").select("file_id, stored_filename").in_("file_id", file_ids).execute()
            
            print(f"DEBUG: Supabase result: {result}")
            print(f"DEBUG: Result data: {result.data}")
            
            if result.data:
                # Format lesson info for LLM prompt
                lesson_info_lines = []
                for file_data in result.data:
                    file_id = file_data["file_id"]
                    filename = file_data["stored_filename"]
                    lesson_info_lines.append(f"- File ID: {file_id}, Filename: {filename}")
                
                lesson_info = "\n".join(lesson_info_lines)
                print(f"DEBUG: Formatted lesson info: {lesson_info}")
                return lesson_info
            else:
                print(f"DEBUG: No data in result")
                return "No lessons available"
            
        except Exception as e:
            print(f"Error retrieving lesson info: {e}")
            return "No lessons available"

    async def analyze_intent(
        self,
        user_message: str,
        file_ids: List[str],
        conversation_history: List[Dict[str, str]] = None
    ) -> Dict[str, Any]:
        """
        Analyze user intent and determine routing strategy
        
        Returns:
        - agent_to_use: "general_assistant" or "rag_assistant"
        - class_period: "beginning", "middle", "end", or null
        - transformed_query: Enhanced query for better agent response
        - needs_graph: Boolean indicating if graph is needed
        - graph_types: Array of graph objects with type and reason
        - lesson_filter: Array of lesson references for filtering
        - area_filter: Array of teaching area codes for filtering
        """
        try:
            print(f"DEBUG: Starting analyze_intent for message: {user_message}")
            
            # Build message history for LLM
            print("DEBUG: Building message history...")
            messages = await self._build_message_history(conversation_history or [], user_message, file_ids)
            
            print(f"DEBUG: Messages built, count: {len(messages)}")
            print(f"DEBUG: First message content preview: {messages[0].content[:200]}...")
            
            # Get intent analysis from LLM
            print("DEBUG: Calling LLM...")
            response = await self.llm.ainvoke(messages)
            content = response.content
            print(f"DEBUG: LLM response received, length: {len(content)}")
            print(f"DEBUG: LLM response preview: {content[:500]}...")
            
            # Parse JSON response
            print("DEBUG: Parsing JSON response...")
            try:
                intent_analysis = json.loads(content)
                print(f"DEBUG: JSON parsed successfully: {intent_analysis}")
            except json.JSONDecodeError as json_err:
                print(f"DEBUG: JSON parsing failed: {json_err}")
                # Fallback to basic analysis if JSON parsing fails
                intent_analysis = {
                    "agent_to_use": "general_assistant",
                    "class_period": None,
                    "transformed_query": user_message,
                    "needs_graph": False,
                    "graph_types": [],
                    "lesson_filter": [],
                    "area_filter": []
                }
            
            print("DEBUG: Processing lesson filtering...")
            # Get lesson filter directly from LLM (should contain file IDs)
            lesson_filter = intent_analysis.get("lesson_filter", [])
            print(f"DEBUG: Lesson filter from LLM: {lesson_filter}")
            
            # Validate that lesson_filter contains valid file IDs
            if lesson_filter:
                # Ensure all items in lesson_filter are integers (file IDs)
                validated_filter = []
                for item in lesson_filter:
                    if isinstance(item, int):
                        validated_filter.append(item)
                    elif isinstance(item, str) and item.isdigit():
                        validated_filter.append(int(item))
                    else:
                        print(f"DEBUG: Invalid lesson filter item: {item} (not a file ID)")
                lesson_filter = validated_filter
                print(f"DEBUG: Validated lesson_filter: {lesson_filter}")
            else:
                print("DEBUG: No lesson_filter found in LLM response")
            
            print("DEBUG: Processing area filtering...")
            # Validate and process area filtering
            area_filter = intent_analysis.get("area_filter", [])
            if area_filter:
                # Map natural language to area codes if needed
                area_filter = self._map_natural_language_to_area_codes(area_filter)
            
            print("DEBUG: Updating filters...")
            print(f"DEBUG: Final lesson_filter before update: {lesson_filter}")
            print(f"DEBUG: Final area_filter before update: {area_filter}")
            # Update with processed filters
            intent_analysis["lesson_filter"] = lesson_filter
            intent_analysis["area_filter"] = area_filter
            
            print(f"DEBUG: Final intent_analysis: {intent_analysis}")
            return intent_analysis
            
        except Exception as e:
            import traceback
            print(f"ERROR in analyze_intent: {str(e)}")
            print(f"Traceback: {traceback.format_exc()}")
            # Fallback to basic analysis
            return {
                "agent_to_use": "general_assistant",
                "class_period": None,
                "transformed_query": user_message,
                "needs_graph": False,
                "graph_types": [],
                "lesson_filter": [],
                "area_filter": []
            }

<<<<<<< HEAD

=======
    async def _map_lesson_references_to_file_ids(self, lesson_references: List[str], file_ids: List[str]) -> List[str]:
        """Map lesson references to actual file IDs"""
        if not lesson_references or not file_ids:
            return []
        
        try:
            print(f"DEBUG: Mapping lesson references: {lesson_references} to file_ids: {file_ids}")
            
            # Get file information from database - Supabase is synchronous, not async
            result = self.supabase.table("files").select("file_id, stored_filename").in_("file_id", file_ids).execute()
            
            print(f"DEBUG: Supabase mapping result: {result.data}")
            
            if not result.data:
                print("DEBUG: No data returned from Supabase")
                return []
            
            # Create mapping of filename to file_id
            file_mapping = {f["stored_filename"]: f["file_id"] for f in result.data}
            print(f"DEBUG: File mapping: {file_mapping}")
            
            mapped_ids = []
            
            for ref in lesson_references:
                print(f"DEBUG: Processing lesson reference: {ref}")
                
                # Direct filename match (most likely case from LLM)
                if ref in file_mapping:
                    mapped_ids.append(str(file_mapping[ref]))  # Convert to string
                    print(f"DEBUG: Direct match found: {ref} -> {file_mapping[ref]}")
                    continue
                
                # Fallback: partial matching for natural language references
                ref_lower = ref.lower()
                matched = False
                
                for filename, file_id in file_mapping.items():
                    if ref_lower in filename.lower():
                        mapped_ids.append(str(file_id))  # Convert to string
                        print(f"DEBUG: Partial match found: {ref} -> {filename} -> {file_id}")
                        matched = True
                        break
                
                if not matched:
                    print(f"DEBUG: No match found for reference: {ref}")
            
            print(f"DEBUG: Final mapped_ids: {mapped_ids}")
            return list(set(mapped_ids))  # Remove duplicates
            
        except Exception as e:
            print(f"ERROR in _map_lesson_references_to_file_ids: {e}")
            import traceback
            print(f"Traceback: {traceback.format_exc()}")
            return []
>>>>>>> 65f31106

    def _map_natural_language_to_area_codes(self, area_references: List[str]) -> List[str]:
        """Map natural language area references to area codes"""
        if not area_references:
            print("DEBUG: No area references to map")
            return []
        
        print(f"DEBUG: Mapping area references: {area_references}")
        
        mapped_codes = []
        available_codes = get_available_area_codes()
        
        for ref in area_references:
            print(f"DEBUG: Processing area reference: {ref}")
            
            # Check if it's already an area code
            if ref in available_codes:
                mapped_codes.append(ref)
                print(f"DEBUG: Direct area code match: {ref}")
            else:
                # Try to map natural language
                codes = map_natural_language_to_area_codes(ref)
                print(f"DEBUG: Natural language mapping for '{ref}': {codes}")
                mapped_codes.extend(codes)
        
        final_codes = list(set(mapped_codes))
        print(f"DEBUG: Final mapped area codes: {final_codes}")
        return final_codes
    
# Global instance
intent_analyzer = IntentAnalyzer()<|MERGE_RESOLUTION|>--- conflicted
+++ resolved
@@ -253,25 +253,8 @@
         # Combine base prompt with dynamic section
         return self.system_prompt + "\n\n" + lesson_section
 
-<<<<<<< HEAD
     def _get_lesson_info(self, file_ids: List[str]) -> str:
         """Get formatted lesson information with both file IDs and names for LLM selection"""
-=======
-    def _get_graph_descriptions_for_prompt(self) -> str:
-        """Get formatted graph descriptions for LLM prompt"""
-        descriptions = []
-        for key, graph in AVAILABLE_GRAPHS.items():
-            lesson_support = "✓" if graph["supports_lesson_filter"] else "✗"
-            area_support = "✓" if graph["supports_area_filter"] else "✗"
-            descriptions.append(
-                f"- {key}: {graph['description']} "
-                f"(Lesson Filter: {lesson_support}, Area Filter: {area_support})"
-            )
-        return "\n".join(descriptions)
-
-    def _get_lesson_names(self, file_ids: List[str]) -> str:
-        """Get formatted lesson names from file_ids"""
->>>>>>> 65f31106
         if not file_ids:
             print(f"DEBUG: No file_ids provided")
             return "No lessons available"
@@ -409,64 +392,7 @@
                 "area_filter": []
             }
 
-<<<<<<< HEAD
-
-=======
-    async def _map_lesson_references_to_file_ids(self, lesson_references: List[str], file_ids: List[str]) -> List[str]:
-        """Map lesson references to actual file IDs"""
-        if not lesson_references or not file_ids:
-            return []
-        
-        try:
-            print(f"DEBUG: Mapping lesson references: {lesson_references} to file_ids: {file_ids}")
-            
-            # Get file information from database - Supabase is synchronous, not async
-            result = self.supabase.table("files").select("file_id, stored_filename").in_("file_id", file_ids).execute()
-            
-            print(f"DEBUG: Supabase mapping result: {result.data}")
-            
-            if not result.data:
-                print("DEBUG: No data returned from Supabase")
-                return []
-            
-            # Create mapping of filename to file_id
-            file_mapping = {f["stored_filename"]: f["file_id"] for f in result.data}
-            print(f"DEBUG: File mapping: {file_mapping}")
-            
-            mapped_ids = []
-            
-            for ref in lesson_references:
-                print(f"DEBUG: Processing lesson reference: {ref}")
-                
-                # Direct filename match (most likely case from LLM)
-                if ref in file_mapping:
-                    mapped_ids.append(str(file_mapping[ref]))  # Convert to string
-                    print(f"DEBUG: Direct match found: {ref} -> {file_mapping[ref]}")
-                    continue
-                
-                # Fallback: partial matching for natural language references
-                ref_lower = ref.lower()
-                matched = False
-                
-                for filename, file_id in file_mapping.items():
-                    if ref_lower in filename.lower():
-                        mapped_ids.append(str(file_id))  # Convert to string
-                        print(f"DEBUG: Partial match found: {ref} -> {filename} -> {file_id}")
-                        matched = True
-                        break
-                
-                if not matched:
-                    print(f"DEBUG: No match found for reference: {ref}")
-            
-            print(f"DEBUG: Final mapped_ids: {mapped_ids}")
-            return list(set(mapped_ids))  # Remove duplicates
-            
-        except Exception as e:
-            print(f"ERROR in _map_lesson_references_to_file_ids: {e}")
-            import traceback
-            print(f"Traceback: {traceback.format_exc()}")
-            return []
->>>>>>> 65f31106
+
 
     def _map_natural_language_to_area_codes(self, area_references: List[str]) -> List[str]:
         """Map natural language area references to area codes"""
